import os
import argparse

from structlog import get_logger

from . import Client


def main():
    """
    Usage:
        1. To get a new certificate:
        CLOUDFLARE_EMAIL=example@example.com \
        CLOUDFLARE_DNS_ZONE_ID=some-zone \
        CLOUDFLARE_API_KEY=api-key \
        sewer \
        --dns cloudflare \
        --domains example.com \
        --action run

        2. To renew a certificate:
        CLOUDFLARE_EMAIL=example@example.com \
        CLOUDFLARE_DNS_ZONE_ID=some-zone \
        CLOUDFLARE_API_KEY=api-key \
        sewer \
        --account_key /path/to/your/account.key \
        --dns cloudflare \
        --domains example.com \
        --action renew
    """
    # TODO: enable people to specify the location where they want certificate and keys to be stored.
    # currently, we store them in the directory from which sewer is ran
    parser = argparse.ArgumentParser(
        prog='sewer', description="Sewer is a Let's Encrypt(ACME) client.")
    parser.add_argument(
        "--account_key",
        type=argparse.FileType('r'),
        required=False,
        help="The path to your letsencrypt/acme account key.")
    parser.add_argument(
        "--dns",
        type=str,
        required=True,
        choices=['cloudflare'],
        help="The name of the dns provider that you want to use.")
    parser.add_argument(
        "--domains",
        type=str,
        required=True,
        help="The domain/subdomain name for which \
        you want to get/renew certificate for.")
    parser.add_argument(
        "--bundle_name",
        type=str,
        required=False,
        help="The name to use for certificate \
        certificate key and account key. Default is value of domains.")
    parser.add_argument(
        "--endpoint",
        type=str,
        required=False,
        default='production',
        choices=['production', 'staging'],
        help="Whether to use letsencrypt/acme production/live endpoints \
        or staging endpoints. production endpoints are used by default.")
    parser.add_argument(
        "--action",
        type=str,
        required=True,
        choices=['run', 'renew'],
        help="The action that you want to perform. \
        Either run (get a new certificate) or renew (renew a certificate).")

    args = parser.parse_args()
    logger = get_logger(__name__)

    dns_provider = args.dns
    domains = args.domains
    action = args.action
    account_key = args.account_key
    bundle_name = args.bundle_name
    endpoint = args.endpoint

    if account_key:
        account_key = account_key.read()
    if bundle_name:
        file_name = bundle_name
    else:
        file_name = '{0}'.format(domains)
<<<<<<< HEAD
=======
    if endpoint == 'staging':
        # TODO: move this to a config.py file.
        # the cli and the client would both read this urls from that config file
        GET_NONCE_URL = "https://acme-staging.api.letsencrypt.org/directory"
        ACME_CERTIFICATE_AUTHORITY_URL = "https://acme-staging.api.letsencrypt.org"
    else:
        GET_NONCE_URL = "https://acme-v01.api.letsencrypt.org/directory"
        ACME_CERTIFICATE_AUTHORITY_URL = "https://acme-v01.api.letsencrypt.org"
>>>>>>> a396d013

    if dns_provider == 'cloudflare':
        from . import CloudFlareDns
        try:
            CLOUDFLARE_EMAIL = os.environ['CLOUDFLARE_EMAIL']
            CLOUDFLARE_API_KEY = os.environ['CLOUDFLARE_API_KEY']
            CLOUDFLARE_DNS_ZONE_ID = os.environ['CLOUDFLARE_DNS_ZONE_ID']

            dns_class = CloudFlareDns(
                CLOUDFLARE_DNS_ZONE_ID=CLOUDFLARE_DNS_ZONE_ID,
                CLOUDFLARE_EMAIL=CLOUDFLARE_EMAIL,
                CLOUDFLARE_API_KEY=CLOUDFLARE_API_KEY)
            logger.info(
                'chosen_dns_provider',
                message='Using {0} as dns provider.'.format(dns_provider))
        except KeyError as e:
            logger.info("ERROR:: Please supply {0} as an environment variable.".
                        format(str(e)))
    else:
        raise ValueError(
            'The dns provider {0} is not recognised.'.format(dns_provider))

    client = Client(
<<<<<<< HEAD
        domain_name=domains, dns_class=dns_class, account_key=account_key)
=======
        domain_name=domains,
        dns_class=dns_class,
        account_key=account_key,
        GET_NONCE_URL=GET_NONCE_URL,
        ACME_CERTIFICATE_AUTHORITY_URL=ACME_CERTIFICATE_AUTHORITY_URL)
>>>>>>> a396d013
    certificate_key = client.certificate_key
    account_key = client.account_key

    # write out account_key in current directory
    with open('{0}.account.key'.format(file_name), 'w') as account_file:
        account_file.write(account_key)
    logger.info(
        "write_account_key",
        message='account key succesfully written to current directory.')

    if action == 'renew':
        message = 'Certificate Succesfully renewed. The certificate, certificate key and account key have been saved in the current directory'
        certificate = client.renew()
    else:
        message = 'Certificate Succesfully issued. The certificate, certificate key and account key have been saved in the current directory'
        certificate = client.cert()

    # write out certificate and certificate key in current directory
    with open('{0}.crt'.format(file_name), 'w') as certificate_file:
        certificate_file.write(certificate)
    with open('{0}.key'.format(file_name), 'w') as certificate_key_file:
        certificate_key_file.write(certificate_key)

    logger.info("the_end", message=message)<|MERGE_RESOLUTION|>--- conflicted
+++ resolved
@@ -87,8 +87,6 @@
         file_name = bundle_name
     else:
         file_name = '{0}'.format(domains)
-<<<<<<< HEAD
-=======
     if endpoint == 'staging':
         # TODO: move this to a config.py file.
         # the cli and the client would both read this urls from that config file
@@ -97,7 +95,6 @@
     else:
         GET_NONCE_URL = "https://acme-v01.api.letsencrypt.org/directory"
         ACME_CERTIFICATE_AUTHORITY_URL = "https://acme-v01.api.letsencrypt.org"
->>>>>>> a396d013
 
     if dns_provider == 'cloudflare':
         from . import CloudFlareDns
@@ -121,15 +118,11 @@
             'The dns provider {0} is not recognised.'.format(dns_provider))
 
     client = Client(
-<<<<<<< HEAD
-        domain_name=domains, dns_class=dns_class, account_key=account_key)
-=======
         domain_name=domains,
         dns_class=dns_class,
         account_key=account_key,
         GET_NONCE_URL=GET_NONCE_URL,
         ACME_CERTIFICATE_AUTHORITY_URL=ACME_CERTIFICATE_AUTHORITY_URL)
->>>>>>> a396d013
     certificate_key = client.certificate_key
     account_key = client.account_key
 
